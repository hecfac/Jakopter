--- conflicted
+++ resolved
@@ -15,13 +15,7 @@
 	#define av_frame_free	avcodec_free_frame
 #endif
 
-<<<<<<< HEAD
-//Dimensions of the video stream
-#define JAKO_VIDEO_WIDTH	1280
-#define JAKO_VIDEO_HEIGHT	720
 
-=======
->>>>>>> dc941585
 /*Load up the h264 codec needed for video decoding.
 Perform the initialization steps required by FFmpeg.*/
 int video_init_decoder();
