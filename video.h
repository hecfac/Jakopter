--- conflicted
+++ resolved
@@ -1,15 +1,14 @@
-<<<<<<< HEAD
-#include "drone.h"
+#ifndef JAKOPTER_VIDEO_H
+#define JAKOPTER_VIDEO_H
+
+#include "lauxlib.h"
+#include "lua.h"
+#include "common.h"
 
 #define VIDEO_TIMEOUT 4
 #define TCP_VIDEO_BUF_SIZE 1024
-=======
-#ifndef JAKOPTER_VIDEO_H
-#define JAKOPTER_VIDEO_H
+#define PORT_VIDEO		5555
 
-#include "common.h"
-#define PORT_VIDEO		5555
->>>>>>> bef27122
 
 typedef struct {
 	uint8_t signature[4];	/* "PaVE" - used to identify the start of frame */
@@ -73,7 +72,7 @@
 	/* Padding to align on 64 bytes */
 } __attribute__ ((packed)) parrot_video_encapsulation_t;
 
-<<<<<<< HEAD
+
 /*
 Lancer le thread qui reçoit des paquets vidéo sur le port 5555
 */
@@ -82,6 +81,5 @@
 Fermer la connexion au port et arrêter le thread.
 */
 int jakopter_stop_video(lua_State* L);
-=======
+
 #endif
->>>>>>> bef27122
