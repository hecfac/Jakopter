#include "video_process.h"
#include "video.h"
#include <sys/stat.h>
#include <fcntl.h>
#include <stdio.h>
#include <unistd.h>

//file descriptor pointing to a location where we will dump raw decoded frames.
static int outfd;
//how many frames at most do we want to dump to this FD ? -1 = unlimited
static int nbFramesToDump;
/*when we call the dump function for the first time, we may need to initialize some stuff.
Use this boolean to check.*/
static int isInitialized = 0;


int jako_dumpFrameToFile(uint8_t* buffer, int width, int height, int size) {
	//NULL buffer = end of stream = clean our stuff
	if(buffer == NULL) {
		close(outfd);
		isInitialized = 0;
		return 0;
	}
	
	//first time called ? Open the output file descriptor. 
	if(!isInitialized) {
		outfd = open(JAKO_FRAMEDUMP_FILENAME, O_WRONLY | O_TRUNC | O_CREAT, 0666);
		if(outfd < 0) {
			perror("Error Framedump : Failed to open output file");
			return -1;
		}
		nbFramesToDump = JAKO_FRAMEDUMP_COUNT;
		isInitialized = 1;
<<<<<<< HEAD
		printf("Dumping frames to file %s...\n", JAKO_FRAMEDUMP_FILENAME);
		if(nbFramesToDump < 0)
			printf("Warning : the frame count is unlimited ! The file is going to grow big real fast !\n");
=======
		if(nbFramesToDump < 0) {
			printf("Dumping frames to file %s...\n", JAKO_FRAMEDUMP_FILENAME);
			printf("Warning : the frame count is unlimited ! The file is going to grow big real fast !\n");
		}
		else
			printf("Dumping %d frames to file %s...\n", nbFramesToDump, JAKO_FRAMEDUMP_FILENAME);
>>>>>>> dc941585
	}
	
	//dump the frame into the file
	if(nbFramesToDump != 0) {
		write(outfd, buffer, size);
		nbFramesToDump--;
	}
	else {
		printf("We're done dumping the stream !\n");
		video_set_stopped();
	}
	
	return 0;
}<|MERGE_RESOLUTION|>--- conflicted
+++ resolved
@@ -31,18 +31,12 @@
 		}
 		nbFramesToDump = JAKO_FRAMEDUMP_COUNT;
 		isInitialized = 1;
-<<<<<<< HEAD
-		printf("Dumping frames to file %s...\n", JAKO_FRAMEDUMP_FILENAME);
-		if(nbFramesToDump < 0)
-			printf("Warning : the frame count is unlimited ! The file is going to grow big real fast !\n");
-=======
 		if(nbFramesToDump < 0) {
 			printf("Dumping frames to file %s...\n", JAKO_FRAMEDUMP_FILENAME);
 			printf("Warning : the frame count is unlimited ! The file is going to grow big real fast !\n");
 		}
 		else
 			printf("Dumping %d frames to file %s...\n", nbFramesToDump, JAKO_FRAMEDUMP_FILENAME);
->>>>>>> dc941585
 	}
 	
 	//dump the frame into the file
