--- conflicted
+++ resolved
@@ -382,7 +382,6 @@
 	return 0;
 }
 
-<<<<<<< HEAD
 int jakopter_move(float * ltor, float * ftob, float * v_speed, float * a_speed)
 {
 	char * args[] = {"","","","",""};
@@ -395,12 +394,9 @@
 	return 0;
 }
 
-/* Stop main thread (End of connection of drone) */
-=======
 /**
  * \brief Stop main thread (End of drone connection)
 */
->>>>>>> f6fc4df1
 int jakopter_disconnect()
 {
 	pthread_mutex_lock(&mutex_stopped);
