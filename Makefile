--- conflicted
+++ resolved
@@ -1,16 +1,9 @@
-<<<<<<< HEAD
-
-LIBS+= `pkg-config lua5.2 --libs`  `pkg-config libavcodec --libs` -pthread
+LIBS+= `pkg-config lua5.2 libavcodec --libs` -pthread
 LDFLAGS+= -shared
-CFLAGS+= -c -std=gnu99 -Wall -fpic `pkg-config lua5.2 --cflags` `pkg-config libavcodec --cflags` 
+CFLAGS+= -c -std=gnu99 -Wall -fpic `pkg-config lua5.2 libavcodec --cflags` 
 #LIBS+= `pkg-config lua --libs` `pkg-config libavcodec --libs` -pthread
 #LDFLAGS+= -shared
 #CFLAGS+= -c -std=gnu99 -Wall -fpic `pkg-config lua --cflags` `pkg-config libavcodec --cflags`
-=======
-LIBS+= `pkg-config lua libavcodec --libs` -pthread
-LDFLAGS+= -shared
-CFLAGS+= -c -std=gnu99 -Wall -fpic `pkg-config lua libavcodec --cflags`
->>>>>>> ed23824a
 
 SRCS= $(wildcard *.c)
 OBJS= $(SRCS:.c=.o)
