<<<<<<< HEAD
LIBS+= `pkg-config lua5.2 libavcodec --libs` -pthread
LDFLAGS+= -shared
DEBUG += -g
CFLAGS+= -c -std=gnu99 -fdiagnostics-color=always -Wall -fpic `pkg-config lua5.2 libavcodec --cflags` 
#LIBS+= `pkg-config lua --libs` `pkg-config libavcodec --libs` -pthread
#LDFLAGS+= -shared
#CFLAGS+= -c -std=gnu99 -fdiagnostics-color=always -Wall -fpic `pkg-config lua libavcodec --cflags`
=======
LIBS+= `pkg-config lua libavcodec sdl2 --libs` -pthread
LDFLAGS+= -shared
DEBUG += -g
CFLAGS+= -c -std=gnu99 -fdiagnostics-color=always -Wall -fpic `pkg-config lua libavcodec sdl2 --cflags`
>>>>>>> 49193dde

SRCS= $(wildcard *.c)
OBJS= $(SRCS:.c=.o)

drone.so: $(OBJS)
	gcc $(LDFLAGS) $^ $(LIBS) -o $@
	
%.o: %.c
	gcc $(CFLAGS) $< -o $@

#use gcc's MMD option to generate header dependencies for source files.	
CFLAGS += -MMD
-include $(OBJS:.o=.d)

clean: 
	rm -rf *.so *.o *.d<|MERGE_RESOLUTION|>--- conflicted
+++ resolved
@@ -1,17 +1,9 @@
-<<<<<<< HEAD
 LIBS+= `pkg-config lua5.2 libavcodec --libs` -pthread
 LDFLAGS+= -shared
 DEBUG += -g
 CFLAGS+= -c -std=gnu99 -fdiagnostics-color=always -Wall -fpic `pkg-config lua5.2 libavcodec --cflags` 
 #LIBS+= `pkg-config lua --libs` `pkg-config libavcodec --libs` -pthread
-#LDFLAGS+= -shared
 #CFLAGS+= -c -std=gnu99 -fdiagnostics-color=always -Wall -fpic `pkg-config lua libavcodec --cflags`
-=======
-LIBS+= `pkg-config lua libavcodec sdl2 --libs` -pthread
-LDFLAGS+= -shared
-DEBUG += -g
-CFLAGS+= -c -std=gnu99 -fdiagnostics-color=always -Wall -fpic `pkg-config lua libavcodec sdl2 --cflags`
->>>>>>> 49193dde
 
 SRCS= $(wildcard *.c)
 OBJS= $(SRCS:.c=.o)
