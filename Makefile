LIBS+= `pkg-config lua libavcodec sdl2 --libs` -pthread
LDFLAGS+= -shared
<<<<<<< HEAD
CFLAGS+= -c -std=gnu99 -Wall -fpic `pkg-config lua libavcodec sdl2 --cflags`
=======
DEBUG += -g
CFLAGS+= -c -std=gnu99 -fdiagnostics-color=always -Wall -fpic `pkg-config lua libavcodec --cflags`
>>>>>>> 91614478

SRCS= $(wildcard *.c)
OBJS= $(SRCS:.c=.o)

drone.so: $(OBJS)
	gcc $(LDFLAGS) $^ $(LIBS) -o $@
	
%.o: %.c
	gcc $(CFLAGS) $< -o $@

#use gcc's MMD option to generate header dependencies for source files.	
CFLAGS += -MMD
-include $(OBJS:.o=.d)

clean: 
	rm -rf *.so *.o *.d<|MERGE_RESOLUTION|>--- conflicted
+++ resolved
@@ -1,11 +1,7 @@
 LIBS+= `pkg-config lua libavcodec sdl2 --libs` -pthread
 LDFLAGS+= -shared
-<<<<<<< HEAD
-CFLAGS+= -c -std=gnu99 -Wall -fpic `pkg-config lua libavcodec sdl2 --cflags`
-=======
 DEBUG += -g
-CFLAGS+= -c -std=gnu99 -fdiagnostics-color=always -Wall -fpic `pkg-config lua libavcodec --cflags`
->>>>>>> 91614478
+CFLAGS+= -c -std=gnu99 -fdiagnostics-color=always -Wall -fpic `pkg-config lua libavcodec sdl2 --cflags`
 
 SRCS= $(wildcard *.c)
 OBJS= $(SRCS:.c=.o)
