--- conflicted
+++ resolved
@@ -1,14 +1,10 @@
 LIBS+= `pkg-config lua5.2 libavcodec --libs` -pthread
 LDFLAGS+= -shared
-<<<<<<< HEAD
-CFLAGS+= -c -std=gnu99 -Wall -fpic `pkg-config lua5.2 libavcodec --cflags` 
+DEBUG += -g
+CFLAGS+= -c -std=gnu99 -fdiagnostics-color=always -Wall -fpic `pkg-config lua5.2 libavcodec --cflags` 
 #LIBS+= `pkg-config lua --libs` `pkg-config libavcodec --libs` -pthread
 #LDFLAGS+= -shared
-#CFLAGS+= -c -std=gnu99 -Wall -fpic `pkg-config lua --cflags` `pkg-config libavcodec --cflags`
-=======
-DEBUG += -g
-CFLAGS+= -c -std=gnu99 -fdiagnostics-color=always -Wall -fpic `pkg-config lua libavcodec --cflags`
->>>>>>> 91614478
+#CFLAGS+= -c -std=gnu99 -fdiagnostics-color=always -Wall -fpic `pkg-config lua libavcodec --cflags`
 
 SRCS= $(wildcard *.c)
 OBJS= $(SRCS:.c=.o)
