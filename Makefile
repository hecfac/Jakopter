--- conflicted
+++ resolved
@@ -2,17 +2,11 @@
 LDFLAGS+= -shared
 CFLAGS+= -c -std=gnu99 -Wall -fpic `pkg-config lua --cflags`
 
-<<<<<<< HEAD
-drone.so: drone.o navdata.o video.o
+drone.so: drone.o navdata.o video.o common.h
 	gcc $(LDFLAGS) $^ $(LIBS) -o $@
 	
 %.o: %.c
 	gcc $(CFLAGS) $^ -o $@
-=======
-drone.so: drone.c navdata.c common.h
-	gcc -std=gnu99 navdata.c $(CFLAGS) $(LIBS) -o navdata.o -c
-	gcc -std=gnu99 drone.c navdata.o $(CFLAGS) $(LIBS) -o $@
->>>>>>> bef27122
 
 clean: 
 	rm -rf *.so *.o