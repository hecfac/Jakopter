--- conflicted
+++ resolved
@@ -279,11 +279,7 @@
 		pthread_mutex_unlock(&mutex_stopped);
 
 	char * args[] = {"1","0","-1102263091","0","0"};
-<<<<<<< HEAD
-	set_cmd(HEAD_REF, args,5);
-=======
 	set_cmd(HEAD_PCMD, args,5);
->>>>>>> 2fb068cc
 	return 0;
 }
 
@@ -300,11 +296,7 @@
 		pthread_mutex_unlock(&mutex_stopped);
 
 	char * args[] = {"1","0","0","104522055","0","0"};
-<<<<<<< HEAD
-	set_cmd(HEAD_REF, args,5);
-=======
 	set_cmd(HEAD_PCMD, args,5);
->>>>>>> 2fb068cc
 	return 0;
 }
 
