#include "drone.h"
#include "navdata.h"

<<<<<<< HEAD
#define HEAD_REF "REF"
#define HEAD_PCMD "PCMD"
#define SIZE_INT 10
#define ARGS_MAX 7

/*commandes pour décoller et atterrir*/
char ref_cmd[PACKET_SIZE];
char  *takeoff_arg="290718208",
	 *land_arg="290717696";
=======
/*takeoff and land comm*/
char ref_cmd[PACKET_SIZE];
/* REF arguments */
char *takeoff_arg = "290718208",
	 *land_arg = "290717696";
/* PCMD arguments */
// char *rotate_left_arg = "1,0,0,0,-1085485875",
// 	 *rotate_right_arg = "1,0,0,0,1061997773",
// 	 *forward_arg  = "1,0,-1102263091,0,0",
// 	 *backward_arg = "1,0,0,104522055,0,0";
>>>>>>> 91614478

/*N° de commande actuel*/
int cmd_no_sq = 0;
/*commande en cours d'envoi, et ses arguments*/
<<<<<<< HEAD
char *cmd_current = NULL; 
char * cmd_current_args[ARGS_MAX];
=======
char *cmd_current = NULL;
char cmd_current_args[ARGS_MAX][SIZE_INT];
>>>>>>> 91614478

/*Thread qui se charge d'envoyer régulièrement des commandes pour rester co avec le drone*/
pthread_t cmd_thread;
/*Guard that stops any function if connection isn't initialized.*/
int stopped = 1;
static pthread_mutex_t mutex_cmd = PTHREAD_MUTEX_INITIALIZER;
static pthread_mutex_t mutex_stopped = PTHREAD_MUTEX_INITIALIZER;

/* Change la commande courante : prend le nom de la commande
et une chaîne avec les arguments
 * \param cmd_type header de la forme AT*SOMETHING
 * \param args codes commande à transmettre
 * \param nb_args number of arguments
*/
int set_cmd(char* cmd_type, char** args, int nb_args) {
<<<<<<< HEAD
	if (nb_args > ARGS_MAX) return -1;
=======
	if (nb_args > ARGS_MAX)
		return -1;

>>>>>>> 91614478
	pthread_mutex_lock(&mutex_cmd);
	cmd_current = cmd_type;

	int i = 0;
<<<<<<< HEAD
	for (i=0; (i<ARGS_MAX) && (i<nb_args); i++) {
		strncpy(cmd_current_args[i],args[i],SIZE_INT);
	}

	if (i<ARGS_MAX) {
		cmd_current_args[i] = NULL;
	}

=======

	for (i = 0; (i < ARGS_MAX) && (i < nb_args); i++) {
		strncpy(cmd_current_args[i], args[i], SIZE_INT);
	}

	if (i < ARGS_MAX)
		cmd_current_args[i][0] = '\0';

>>>>>>> 91614478
	pthread_mutex_unlock(&mutex_cmd);
	return 0;
}

<<<<<<< HEAD
// TODO: Pensez à vider cmd 
void gen_cmd(char * cmd, char* cmd_type, int no_sq, char** args){
	char buf[SIZE_INT];
	snprintf(buf,SIZE_INT,"%d",no_sq);
=======
/** Protected by mutex_cmd */
void gen_cmd(char * cmd, char* cmd_type, int no_sq){
	char buf[SIZE_INT];
	snprintf(buf, SIZE_INT, "%d", no_sq);

>>>>>>> 91614478
	cmd = strncat(cmd, "AT*", PACKET_SIZE);
	cmd = strncat(cmd, cmd_type, PACKET_SIZE);
	cmd = strncat(cmd, "=", PACKET_SIZE);
	cmd = strncat(cmd, buf, PACKET_SIZE);

	int i = 0;
<<<<<<< HEAD
	while((args[i] != NULL) && (i < ARGS_MAX)) {
		cmd = strncat(cmd, ",", PACKET_SIZE);
		cmd = strncat(cmd, args[i], PACKET_SIZE);
		i++;
	}
=======
	while((cmd_current_args[i][0] != '\0') && (i < ARGS_MAX)) {
		cmd = strncat(cmd, ",", PACKET_SIZE);
		cmd = strncat(cmd, cmd_current_args[i], PACKET_SIZE);
		i++;
	}
	cmd = strncat(cmd, "\r", PACKET_SIZE);
>>>>>>> 91614478
}

/*Envoie la commande courante, et incrémente le compteur*/
int send_cmd() {
	int ret;
	pthread_mutex_lock(&mutex_cmd);

	if(cmd_current != NULL) {
		memset(ref_cmd, 0, PACKET_SIZE);
		ref_cmd[0] = '\0';
<<<<<<< HEAD
		gen_cmd(ref_cmd,cmd_current,cmd_no_sq,cmd_current_args);
=======
		gen_cmd(ref_cmd,cmd_current,cmd_no_sq);
>>>>>>> 91614478
		cmd_no_sq++;

		ret = sendto(sock_cmd, ref_cmd, PACKET_SIZE, 0, (struct sockaddr*)&addr_drone, sizeof(addr_drone));

		pthread_mutex_unlock(&mutex_cmd);

		return ret;
	}
	pthread_mutex_unlock(&mutex_cmd);
	return 0;
}


/*Fonction de cmd_thread*/
void* cmd_routine(void* args) {
	struct timespec itv = {0, TIMEOUT_CMD};
	pthread_mutex_lock(&mutex_stopped);
	while(!stopped) {
		pthread_mutex_unlock(&mutex_stopped);

		if(send_cmd() < 0)
			perror("Erreur d'envoi au drone");
		nanosleep(&itv, NULL);

		pthread_mutex_lock(&mutex_stopped);
	}
	pthread_mutex_unlock(&mutex_stopped);

	pthread_exit(NULL);
}

/*créer un socket + initialiser l'adresse du drone et du client ; remettre le nb de commandes à 1.
Démarrer le thread de commande.
Appelle stop si le thread est déjà en train de tourner.*/
int jakopter_connect() {

	//stopper la com si elle est déjà initialisée
	pthread_mutex_lock(&mutex_stopped);
	if(!stopped) {
		pthread_mutex_unlock(&mutex_stopped);
		jakopter_disconnect();

	}
	else
		pthread_mutex_unlock(&mutex_stopped);

	addr_drone.sin_family      = AF_INET;
	addr_drone.sin_addr.s_addr = inet_addr(WIFI_ARDRONE_IP);
	addr_drone.sin_port        = htons(PORT_CMD);

	addr_client.sin_family      = AF_INET;
	addr_client.sin_addr.s_addr = htonl(INADDR_ANY);
	addr_client.sin_port        = htons(PORT_CMD);

	sock_cmd = socket(AF_INET, SOCK_DGRAM, IPPROTO_UDP);
	if(sock_cmd < 0) {
		fprintf(stderr, "Erreur, impossible d'établir le socket\n");
		return -1;
	}

	//bind du socket client pour le forcer sur le port choisi
	if(bind(sock_cmd, (struct sockaddr*)&addr_client, sizeof(addr_client)) < 0) {
		fprintf(stderr, "Erreur : impossible de binder le socket au port %d\n", PORT_CMD);
		return -1;
	}

	//réinitialiser les commandes
	pthread_mutex_lock(&mutex_cmd);
	cmd_no_sq = 1;
	cmd_current = NULL;
<<<<<<< HEAD

=======
>>>>>>> 91614478
	pthread_mutex_unlock(&mutex_cmd);

	pthread_mutex_lock(&mutex_stopped);
	stopped = 0;
	pthread_mutex_unlock(&mutex_stopped);

	int navdata_status = navdata_connect();
	if(navdata_status == -1) {
		perror("Erreur de connexion navdata");
		return -1;
	}


	//démarrer le thread
	if(pthread_create(&cmd_thread, NULL, cmd_routine, NULL) < 0) {
		perror("Erreur création thread");
		return -1;
	}

	return 0;
}

/*faire décoller le drone (échoue si pas init).*/
int jakopter_takeoff() {

	//vérifier qu'on a initialisé
	pthread_mutex_lock(&mutex_stopped);
	if(!cmd_no_sq || stopped) {
		pthread_mutex_unlock(&mutex_stopped);
		fprintf(stderr, "Erreur : la communication avec le drone n'a pas été initialisée\n");
		return -1;
	}
	else
		pthread_mutex_unlock(&mutex_stopped);

	//changer la commande
	//takeoff = 0x11540200, land = 0x11540000

<<<<<<< HEAD
	set_cmd(HEAD_REF, &takeoff_arg,1);
=======
	char * args[] = {takeoff_arg};
	set_cmd(HEAD_REF, args, 1);
>>>>>>> 91614478
	return 0;
}

/*faire atterrir le drone*/
int jakopter_land() {
	//vérifier qu'on a initialisé
	pthread_mutex_lock(&mutex_stopped);

	if(!cmd_no_sq || stopped) {
		pthread_mutex_unlock(&mutex_stopped);

		fprintf(stderr, "Erreur : la communication avec le drone n'a pas été initialisée\n");
		return -1;
	}
	else
		pthread_mutex_unlock(&mutex_stopped);

<<<<<<< HEAD
	set_cmd(HEAD_REF, &land_arg, 1);
=======
	char * args[] = {land_arg};
	set_cmd(HEAD_REF, args, 1);
>>>>>>> 91614478
	return 0;
}

int jakopter_rotate_left() {
	//vérifier qu'on a initialisé
	pthread_mutex_lock(&mutex_stopped);
	if(!cmd_no_sq || stopped) {
		pthread_mutex_unlock(&mutex_stopped);

		fprintf(stderr, "Erreur : la communication avec le drone n'a pas été initialisée\n");
		return -1;
	}
	else
		pthread_mutex_unlock(&mutex_stopped);

	char * args[] = {"1","0","0","0","-1085485875"};
	set_cmd(HEAD_REF, args,5);
	return 0;
}

int jakopter_rotate_right() {
	//vérifier qu'on a initialisé
	pthread_mutex_lock(&mutex_stopped);
	if(!cmd_no_sq || stopped) {
		pthread_mutex_unlock(&mutex_stopped);

		fprintf(stderr, "Erreur : la communication avec le drone n'a pas été initialisée\n");
		return -1;
	}
	else
		pthread_mutex_unlock(&mutex_stopped);

	char * args[] = {"1","0","0","0","106199773"};
	set_cmd(HEAD_REF, args,5);
	return 0;
}

int jakopter_forward() {
	//vérifier qu'on a initialisé
	pthread_mutex_lock(&mutex_stopped);
	if(!cmd_no_sq || stopped) {
		pthread_mutex_unlock(&mutex_stopped);

		fprintf(stderr, "Erreur : la communication avec le drone n'a pas été initialisée\n");
		return -1;
	}
	else
		pthread_mutex_unlock(&mutex_stopped);

	char * args[] = {"1","0","-1102263091","0","0"};
	set_cmd(HEAD_REF, args,1);
	return 0;
}

int jakopter_backward() {
	//vérifier qu'on a initialisé
	pthread_mutex_lock(&mutex_stopped);
	if(!cmd_no_sq || stopped) {
		pthread_mutex_unlock(&mutex_stopped);

		fprintf(stderr, "Erreur : la communication avec le drone n'a pas été initialisée\n");
		return -1;
	}
	else
		pthread_mutex_unlock(&mutex_stopped);

	char * args[] = {"1","0","0","104522055","0","0"};
	set_cmd(HEAD_REF, args,1);
	return 0;
}

/* Arrêter le thread principal (fin de la co au drone) */
int jakopter_disconnect() {
	pthread_mutex_lock(&mutex_stopped);
	if(!stopped) {
		stopped = 1;
		pthread_mutex_unlock(&mutex_stopped);

		close(sock_cmd);
		navdata_disconnect();
		return pthread_join(cmd_thread, NULL);
	}
	else {
		pthread_mutex_unlock(&mutex_stopped);
		fprintf(stderr, "Erreur : la communication est déjà stoppée\n");
		return -1;
	}
}

/*Obtenir le nombre actuel de commandes*/
int jakopter_get_no_sq() {
	return cmd_no_sq;
}<|MERGE_RESOLUTION|>--- conflicted
+++ resolved
@@ -1,17 +1,6 @@
 #include "drone.h"
 #include "navdata.h"
 
-<<<<<<< HEAD
-#define HEAD_REF "REF"
-#define HEAD_PCMD "PCMD"
-#define SIZE_INT 10
-#define ARGS_MAX 7
-
-/*commandes pour décoller et atterrir*/
-char ref_cmd[PACKET_SIZE];
-char  *takeoff_arg="290718208",
-	 *land_arg="290717696";
-=======
 /*takeoff and land comm*/
 char ref_cmd[PACKET_SIZE];
 /* REF arguments */
@@ -22,18 +11,12 @@
 // 	 *rotate_right_arg = "1,0,0,0,1061997773",
 // 	 *forward_arg  = "1,0,-1102263091,0,0",
 // 	 *backward_arg = "1,0,0,104522055,0,0";
->>>>>>> 91614478
 
 /*N° de commande actuel*/
 int cmd_no_sq = 0;
 /*commande en cours d'envoi, et ses arguments*/
-<<<<<<< HEAD
-char *cmd_current = NULL; 
-char * cmd_current_args[ARGS_MAX];
-=======
 char *cmd_current = NULL;
 char cmd_current_args[ARGS_MAX][SIZE_INT];
->>>>>>> 91614478
 
 /*Thread qui se charge d'envoyer régulièrement des commandes pour rester co avec le drone*/
 pthread_t cmd_thread;
@@ -41,6 +24,9 @@
 int stopped = 1;
 static pthread_mutex_t mutex_cmd = PTHREAD_MUTEX_INITIALIZER;
 static pthread_mutex_t mutex_stopped = PTHREAD_MUTEX_INITIALIZER;
+
+
+
 
 /* Change la commande courante : prend le nom de la commande
 et une chaîne avec les arguments
@@ -49,27 +35,13 @@
  * \param nb_args number of arguments
 */
 int set_cmd(char* cmd_type, char** args, int nb_args) {
-<<<<<<< HEAD
-	if (nb_args > ARGS_MAX) return -1;
-=======
 	if (nb_args > ARGS_MAX)
 		return -1;
 
->>>>>>> 91614478
 	pthread_mutex_lock(&mutex_cmd);
 	cmd_current = cmd_type;
 
 	int i = 0;
-<<<<<<< HEAD
-	for (i=0; (i<ARGS_MAX) && (i<nb_args); i++) {
-		strncpy(cmd_current_args[i],args[i],SIZE_INT);
-	}
-
-	if (i<ARGS_MAX) {
-		cmd_current_args[i] = NULL;
-	}
-
-=======
 
 	for (i = 0; (i < ARGS_MAX) && (i < nb_args); i++) {
 		strncpy(cmd_current_args[i], args[i], SIZE_INT);
@@ -78,43 +50,27 @@
 	if (i < ARGS_MAX)
 		cmd_current_args[i][0] = '\0';
 
->>>>>>> 91614478
 	pthread_mutex_unlock(&mutex_cmd);
 	return 0;
 }
 
-<<<<<<< HEAD
-// TODO: Pensez à vider cmd 
-void gen_cmd(char * cmd, char* cmd_type, int no_sq, char** args){
-	char buf[SIZE_INT];
-	snprintf(buf,SIZE_INT,"%d",no_sq);
-=======
 /** Protected by mutex_cmd */
-void gen_cmd(char * cmd, char* cmd_type, int no_sq){
+void gen_cmd(char * cmd, char* cmd_type, int no_sq) {
 	char buf[SIZE_INT];
 	snprintf(buf, SIZE_INT, "%d", no_sq);
 
->>>>>>> 91614478
 	cmd = strncat(cmd, "AT*", PACKET_SIZE);
 	cmd = strncat(cmd, cmd_type, PACKET_SIZE);
 	cmd = strncat(cmd, "=", PACKET_SIZE);
 	cmd = strncat(cmd, buf, PACKET_SIZE);
 
 	int i = 0;
-<<<<<<< HEAD
-	while((args[i] != NULL) && (i < ARGS_MAX)) {
-		cmd = strncat(cmd, ",", PACKET_SIZE);
-		cmd = strncat(cmd, args[i], PACKET_SIZE);
-		i++;
-	}
-=======
 	while((cmd_current_args[i][0] != '\0') && (i < ARGS_MAX)) {
 		cmd = strncat(cmd, ",", PACKET_SIZE);
 		cmd = strncat(cmd, cmd_current_args[i], PACKET_SIZE);
 		i++;
 	}
 	cmd = strncat(cmd, "\r", PACKET_SIZE);
->>>>>>> 91614478
 }
 
 /*Envoie la commande courante, et incrémente le compteur*/
@@ -125,11 +81,7 @@
 	if(cmd_current != NULL) {
 		memset(ref_cmd, 0, PACKET_SIZE);
 		ref_cmd[0] = '\0';
-<<<<<<< HEAD
-		gen_cmd(ref_cmd,cmd_current,cmd_no_sq,cmd_current_args);
-=======
 		gen_cmd(ref_cmd,cmd_current,cmd_no_sq);
->>>>>>> 91614478
 		cmd_no_sq++;
 
 		ret = sendto(sock_cmd, ref_cmd, PACKET_SIZE, 0, (struct sockaddr*)&addr_drone, sizeof(addr_drone));
@@ -142,6 +94,25 @@
 	return 0;
 }
 
+int init_navdata_bootstrap() {
+	int ret;
+	char * bootstrap_cmd[] = {"\"general:navdata_demo\"","\"TRUE\""};
+	set_cmd(HEAD_CONFIG, bootstrap_cmd, 2);
+	ret = send_cmd();
+	set_cmd(NULL, NULL, 0);
+	return ret;
+}
+
+int init_navdata_ack() {
+	int ret;
+	//5 pour reset le masque navdata
+	//Envoie ACK_CONTROL_MODE
+	char * ctrl_cmd[] = {"5","0"};
+	set_cmd(HEAD_CTRL, ctrl_cmd, 2);
+	ret = send_cmd();
+	set_cmd(NULL, NULL, 0);
+	return ret;
+}
 
 /*Fonction de cmd_thread*/
 void* cmd_routine(void* args) {
@@ -170,8 +141,8 @@
 	pthread_mutex_lock(&mutex_stopped);
 	if(!stopped) {
 		pthread_mutex_unlock(&mutex_stopped);
-		jakopter_disconnect();
-
+		perror("Connexion déjà effectuée");
+		return -1;
 	}
 	else
 		pthread_mutex_unlock(&mutex_stopped);
@@ -200,10 +171,6 @@
 	pthread_mutex_lock(&mutex_cmd);
 	cmd_no_sq = 1;
 	cmd_current = NULL;
-<<<<<<< HEAD
-
-=======
->>>>>>> 91614478
 	pthread_mutex_unlock(&mutex_cmd);
 
 	pthread_mutex_lock(&mutex_stopped);
@@ -242,12 +209,8 @@
 	//changer la commande
 	//takeoff = 0x11540200, land = 0x11540000
 
-<<<<<<< HEAD
-	set_cmd(HEAD_REF, &takeoff_arg,1);
-=======
 	char * args[] = {takeoff_arg};
 	set_cmd(HEAD_REF, args, 1);
->>>>>>> 91614478
 	return 0;
 }
 
@@ -255,22 +218,17 @@
 int jakopter_land() {
 	//vérifier qu'on a initialisé
 	pthread_mutex_lock(&mutex_stopped);
-
-	if(!cmd_no_sq || stopped) {
-		pthread_mutex_unlock(&mutex_stopped);
-
-		fprintf(stderr, "Erreur : la communication avec le drone n'a pas été initialisée\n");
-		return -1;
-	}
-	else
-		pthread_mutex_unlock(&mutex_stopped);
-
-<<<<<<< HEAD
-	set_cmd(HEAD_REF, &land_arg, 1);
-=======
+	if(!cmd_no_sq || stopped) {
+		pthread_mutex_unlock(&mutex_stopped);
+
+		fprintf(stderr, "Erreur : la communication avec le drone n'a pas été initialisée\n");
+		return -1;
+	}
+	else
+		pthread_mutex_unlock(&mutex_stopped);
+
 	char * args[] = {land_arg};
 	set_cmd(HEAD_REF, args, 1);
->>>>>>> 91614478
 	return 0;
 }
 
@@ -287,7 +245,7 @@
 		pthread_mutex_unlock(&mutex_stopped);
 
 	char * args[] = {"1","0","0","0","-1085485875"};
-	set_cmd(HEAD_REF, args,5);
+	set_cmd(HEAD_PCMD, args,5);
 	return 0;
 }
 
@@ -304,7 +262,7 @@
 		pthread_mutex_unlock(&mutex_stopped);
 
 	char * args[] = {"1","0","0","0","106199773"};
-	set_cmd(HEAD_REF, args,5);
+	set_cmd(HEAD_PCMD, args,5);
 	return 0;
 }
 
@@ -321,7 +279,7 @@
 		pthread_mutex_unlock(&mutex_stopped);
 
 	char * args[] = {"1","0","-1102263091","0","0"};
-	set_cmd(HEAD_REF, args,1);
+	set_cmd(HEAD_PCMD, args,5);
 	return 0;
 }
 
@@ -338,7 +296,23 @@
 		pthread_mutex_unlock(&mutex_stopped);
 
 	char * args[] = {"1","0","0","104522055","0","0"};
-	set_cmd(HEAD_REF, args,1);
+	set_cmd(HEAD_PCMD, args,5);
+	return 0;
+}
+
+int jakopter_reinit() {
+	//vérifier qu'on a initialisé
+	pthread_mutex_lock(&mutex_stopped);
+	if(!cmd_no_sq || stopped) {
+		pthread_mutex_unlock(&mutex_stopped);
+
+		fprintf(stderr, "Erreur : la communication avec le drone n'a pas été initialisée\n");
+		return -1;
+	}
+	else
+		pthread_mutex_unlock(&mutex_stopped);
+
+	set_cmd(HEAD_COM_WATCHDOG, NULL,0);
 	return 0;
 }
 
