#include "drone.h"
#include "navdata.h"

<<<<<<< HEAD
#define HEAD_REF "REF"
#define HEAD_PCMD "PCMD"
#define SIZE_INT 10
#define ARGS_MAX 7


/*commandes pour décoller et atterrir*/
char ref_cmd[PACKET_SIZE];
char  *takeoff_arg="290718208",
=======
/*commandes pour décoller et atterrir*/
char ref_cmd[PACKET_SIZE];
char *ref_head = "AT*REF",
	 *takeoff_arg="290718208",
>>>>>>> 01b7aa67
	 *land_arg="290717696";
char *pcmd_head = "AT*PCMD",
	 *rotate_left_arg="1,0,0,0,-1085485875",
	 *rotate_right_arg="1,0,0,0,1061997773",
	 *forward_arg="1,0,-1102263091,0,O",
	 *backward_arg="1,0,0,104522055,O,0";

/*N° de commande actuel*/
int cmd_no_sq = 0;
/*commande en cours d'envoi, et ses arguments*/
char *cmd_current = NULL; 
char * cmd_current_args[ARGS_MAX];

/*Thread qui se charge d'envoyer régulièrement des commandes pour rester co avec le drone*/
pthread_t cmd_thread;
int stopped = 1;      //Guard that stops any function if connection isn't initialized.
static pthread_mutex_t mutex_cmd = PTHREAD_MUTEX_INITIALIZER;
static pthread_mutex_t mutex_stopped = PTHREAD_MUTEX_INITIALIZER;
<<<<<<< HEAD

/* Change la commande courante : prend le nom de la commande
et une chaîne avec les arguments
 * \param cmd_type header de la forme AT*SOMETHING
 * \param args code commande à transmettre (takeoff_arg)
*/
void set_cmd(char* cmd_type, char** args, int nb_args) {
	pthread_mutex_lock(&mutex_cmd);
	cmd_current = cmd_type;

	int i = 0;
	for (i=0; (i<ARGS_MAX) && (i<nb_args); i++) {
		strncpy(cmd_current_args[i],args[i],SIZE_INT);
	}
=======

>>>>>>> 01b7aa67

	if (i<ARGS_MAX) {
		cmd_current_args[i] = NULL;
	}

<<<<<<< HEAD
	pthread_mutex_unlock(&mutex_cmd);
}

// TODO: Pensez à vider cmd 
void gen_cmd(char * cmd, char* cmd_type, int no_sq, char** args){
	char buf[SIZE_INT];
	snprintf(buf,SIZE_INT,"%d",no_sq);
	cmd = strncat(cmd, "AT*", PACKET_SIZE);
	cmd = strncat(cmd, cmd_type, PACKET_SIZE);
	cmd = strncat(cmd, "=", PACKET_SIZE);
	cmd = strncat(cmd, buf, PACKET_SIZE);

	int i = 0;
	while((args[i] != NULL) && (i < ARGS_MAX)) {
		cmd = strncat(cmd, ",", PACKET_SIZE);
		cmd = strncat(cmd, args[i], PACKET_SIZE);
		i++;
	}
=======

/* Change la commande courante : prend le nom de la commande
et une chaîne avec les arguments
 * \param cmd_type header de la forme AT*SOMETHING
 * \param args code commande à transmettre (takeoff_arg)
*/
void set_cmd(char* cmd_type, char* args) {
	pthread_mutex_lock(&mutex_cmd);
	cmd_current = cmd_type;
	cmd_current_args = args;
	pthread_mutex_unlock(&mutex_cmd);
>>>>>>> 01b7aa67
}

/*Envoie la commande courante, et incrémente le compteur*/
int send_cmd() {
	pthread_mutex_lock(&mutex_cmd);
<<<<<<< HEAD

=======
>>>>>>> 01b7aa67
	if(cmd_current != NULL) {
		memset(ref_cmd, 0, PACKET_SIZE);
		ref_cmd[0] = '\0';
		gen_cmd(ref_cmd,cmd_current,cmd_no_sq,cmd_current_args);
		cmd_no_sq++;

		int ret = sendto(sock_cmd, ref_cmd, PACKET_SIZE, 0, (struct sockaddr*)&addr_drone, sizeof(addr_drone));
		pthread_mutex_unlock(&mutex_cmd);

		return ret;
	}

	pthread_mutex_unlock(&mutex_cmd);

	return 0;
}

/*Fonction de cmd_thread*/
void* cmd_routine(void* args) {
	struct timespec itv = {0, TIMEOUT_CMD};
	pthread_mutex_lock(&mutex_stopped);
	while(!stopped) {
		pthread_mutex_unlock(&mutex_stopped);

		if(send_cmd() < 0)
			perror("Erreur d'envoi au drone");
		nanosleep(&itv, NULL);

		pthread_mutex_lock(&mutex_stopped);
	}
	pthread_mutex_unlock(&mutex_stopped);

	pthread_exit(NULL);
}

/*créer un socket + initialiser l'adresse du drone et du client ; remettre le nb de commandes à 1.
Démarrer le thread de commande.
Appelle stop si le thread est déjà en train de tourner.*/
int jakopter_connect() {

	//stopper la com si elle est déjà initialisée
	pthread_mutex_lock(&mutex_stopped);
	if(!stopped) {
		pthread_mutex_unlock(&mutex_stopped);
		jakopter_disconnect();

	}
	else
		pthread_mutex_unlock(&mutex_stopped);

	addr_drone.sin_family      = AF_INET;
	addr_drone.sin_addr.s_addr = inet_addr(WIFI_ARDRONE_IP);
	addr_drone.sin_port        = htons(PORT_CMD);

	addr_client.sin_family      = AF_INET;
	addr_client.sin_addr.s_addr = htonl(INADDR_ANY);
	addr_client.sin_port        = htons(PORT_CMD);

	sock_cmd = socket(AF_INET, SOCK_DGRAM, IPPROTO_UDP);
	if(sock_cmd < 0) {
		fprintf(stderr, "Erreur, impossible d'établir le socket\n");
		return -1;
	}

	//bind du socket client pour le forcer sur le port choisi
	if(bind(sock_cmd, (struct sockaddr*)&addr_client, sizeof(addr_client)) < 0) {
		fprintf(stderr, "Erreur : impossible de binder le socket au port %d\n", PORT_CMD);
		return -1;
	}

	//réinitialiser les commandes
	pthread_mutex_lock(&mutex_cmd);
	cmd_no_sq = 1;
	cmd_current = NULL;
<<<<<<< HEAD
	
=======
	cmd_current_args = NULL;
>>>>>>> 01b7aa67
	pthread_mutex_unlock(&mutex_cmd);

	pthread_mutex_lock(&mutex_stopped);
	stopped = 0;
	pthread_mutex_unlock(&mutex_stopped);

	int navdata_status = navdata_connect();
	if(navdata_status == -1) {
		perror("Erreur de connexion navdata");
		return -1;
	}


	//démarrer le thread
	if(pthread_create(&cmd_thread, NULL, cmd_routine, NULL) < 0) {
		perror("Erreur création thread");
		return -1;
	}

	return 0;
}

/*faire décoller le drone (échoue si pas init).*/
int jakopter_takeoff() {

	//vérifier qu'on a initialisé
	pthread_mutex_lock(&mutex_stopped);
	if(!cmd_no_sq || stopped) {
		pthread_mutex_unlock(&mutex_stopped);
		fprintf(stderr, "Erreur : la communication avec le drone n'a pas été initialisée\n");
		return -1;
	}
	else
		pthread_mutex_unlock(&mutex_stopped);

	//changer la commande
	//takeoff = 0x11540200, land = 0x11540000

<<<<<<< HEAD
	set_cmd(HEAD_REF, &takeoff_arg,1);
=======
	set_cmd(ref_head, takeoff_arg);
>>>>>>> 01b7aa67
	return 0;
}

/*faire atterrir le drone*/
int jakopter_land() {
	//vérifier qu'on a initialisé
	pthread_mutex_lock(&mutex_stopped);
<<<<<<< HEAD

=======
>>>>>>> 01b7aa67
	if(!cmd_no_sq || stopped) {
		pthread_mutex_unlock(&mutex_stopped);

		fprintf(stderr, "Erreur : la communication avec le drone n'a pas été initialisée\n");
		return -1;
	}
	else
		pthread_mutex_unlock(&mutex_stopped);

<<<<<<< HEAD
	set_cmd(HEAD_REF, &land_arg, 1);
=======
	set_cmd(ref_head, land_arg);
	return 0;
}

int jakopter_rotate_left() {
	//vérifier qu'on a initialisé
	pthread_mutex_lock(&mutex_stopped);
	if(!cmd_no_sq || stopped) {
		pthread_mutex_unlock(&mutex_stopped);

		fprintf(stderr, "Erreur : la communication avec le drone n'a pas été initialisée\n");
		return -1;
	}
	else
		pthread_mutex_unlock(&mutex_stopped);

	set_cmd(ref_head, rotate_left_arg);
	return 0;
}

int jakopter_rotate_right() {
	//vérifier qu'on a initialisé
	pthread_mutex_lock(&mutex_stopped);
	if(!cmd_no_sq || stopped) {
		pthread_mutex_unlock(&mutex_stopped);

		fprintf(stderr, "Erreur : la communication avec le drone n'a pas été initialisée\n");
		return -1;
	}
	else
		pthread_mutex_unlock(&mutex_stopped);

	set_cmd(ref_head, rotate_right_arg);
	return 0;
}

int jakopter_forward() {
	//vérifier qu'on a initialisé
	pthread_mutex_lock(&mutex_stopped);
	if(!cmd_no_sq || stopped) {
		pthread_mutex_unlock(&mutex_stopped);

		fprintf(stderr, "Erreur : la communication avec le drone n'a pas été initialisée\n");
		return -1;
	}
	else
		pthread_mutex_unlock(&mutex_stopped);

	set_cmd(ref_head, forward_arg);
	return 0;
}

int jakopter_backward() {
	//vérifier qu'on a initialisé
	pthread_mutex_lock(&mutex_stopped);
	if(!cmd_no_sq || stopped) {
		pthread_mutex_unlock(&mutex_stopped);

		fprintf(stderr, "Erreur : la communication avec le drone n'a pas été initialisée\n");
		return -1;
	}
	else
		pthread_mutex_unlock(&mutex_stopped);

	set_cmd(ref_head, backward_arg);
>>>>>>> 01b7aa67
	return 0;
}

/*Arrêter le thread principal (fin de la co au drone)*/
int jakopter_disconnect() {
	pthread_mutex_lock(&mutex_stopped);
	if(!stopped) {
		stopped = 1;
		pthread_mutex_unlock(&mutex_stopped);

		close(sock_cmd);
		navdata_disconnect();
		return pthread_join(cmd_thread, NULL);
	}
	else {
		pthread_mutex_unlock(&mutex_stopped);

		fprintf(stderr, "Erreur : la communication est déjà stoppée\n");
		return -1;
	}
}


/*Obtenir le nombre actuel de commandes*/
int jakopter_get_no_sq() {
	return cmd_no_sq;
}<|MERGE_RESOLUTION|>--- conflicted
+++ resolved
@@ -1,28 +1,15 @@
 #include "drone.h"
 #include "navdata.h"
 
-<<<<<<< HEAD
 #define HEAD_REF "REF"
 #define HEAD_PCMD "PCMD"
 #define SIZE_INT 10
 #define ARGS_MAX 7
 
-
 /*commandes pour décoller et atterrir*/
 char ref_cmd[PACKET_SIZE];
 char  *takeoff_arg="290718208",
-=======
-/*commandes pour décoller et atterrir*/
-char ref_cmd[PACKET_SIZE];
-char *ref_head = "AT*REF",
-	 *takeoff_arg="290718208",
->>>>>>> 01b7aa67
 	 *land_arg="290717696";
-char *pcmd_head = "AT*PCMD",
-	 *rotate_left_arg="1,0,0,0,-1085485875",
-	 *rotate_right_arg="1,0,0,0,1061997773",
-	 *forward_arg="1,0,-1102263091,0,O",
-	 *backward_arg="1,0,0,104522055,O,0";
 
 /*N° de commande actuel*/
 int cmd_no_sq = 0;
@@ -35,14 +22,14 @@
 int stopped = 1;      //Guard that stops any function if connection isn't initialized.
 static pthread_mutex_t mutex_cmd = PTHREAD_MUTEX_INITIALIZER;
 static pthread_mutex_t mutex_stopped = PTHREAD_MUTEX_INITIALIZER;
-<<<<<<< HEAD
 
 /* Change la commande courante : prend le nom de la commande
 et une chaîne avec les arguments
  * \param cmd_type header de la forme AT*SOMETHING
  * \param args code commande à transmettre (takeoff_arg)
 */
-void set_cmd(char* cmd_type, char** args, int nb_args) {
+int set_cmd(char* cmd_type, char** args, int nb_args) {
+	if (nb_args > ARGS_MAX) return -1;
 	pthread_mutex_lock(&mutex_cmd);
 	cmd_current = cmd_type;
 
@@ -50,16 +37,13 @@
 	for (i=0; (i<ARGS_MAX) && (i<nb_args); i++) {
 		strncpy(cmd_current_args[i],args[i],SIZE_INT);
 	}
-=======
-
->>>>>>> 01b7aa67
 
 	if (i<ARGS_MAX) {
 		cmd_current_args[i] = NULL;
 	}
 
-<<<<<<< HEAD
 	pthread_mutex_unlock(&mutex_cmd);
+	return 0;
 }
 
 // TODO: Pensez à vider cmd 
@@ -77,28 +61,12 @@
 		cmd = strncat(cmd, args[i], PACKET_SIZE);
 		i++;
 	}
-=======
-
-/* Change la commande courante : prend le nom de la commande
-et une chaîne avec les arguments
- * \param cmd_type header de la forme AT*SOMETHING
- * \param args code commande à transmettre (takeoff_arg)
-*/
-void set_cmd(char* cmd_type, char* args) {
-	pthread_mutex_lock(&mutex_cmd);
-	cmd_current = cmd_type;
-	cmd_current_args = args;
-	pthread_mutex_unlock(&mutex_cmd);
->>>>>>> 01b7aa67
 }
 
 /*Envoie la commande courante, et incrémente le compteur*/
 int send_cmd() {
 	pthread_mutex_lock(&mutex_cmd);
-<<<<<<< HEAD
-
-=======
->>>>>>> 01b7aa67
+
 	if(cmd_current != NULL) {
 		memset(ref_cmd, 0, PACKET_SIZE);
 		ref_cmd[0] = '\0';
@@ -173,11 +141,7 @@
 	pthread_mutex_lock(&mutex_cmd);
 	cmd_no_sq = 1;
 	cmd_current = NULL;
-<<<<<<< HEAD
-	
-=======
-	cmd_current_args = NULL;
->>>>>>> 01b7aa67
+
 	pthread_mutex_unlock(&mutex_cmd);
 
 	pthread_mutex_lock(&mutex_stopped);
@@ -216,11 +180,7 @@
 	//changer la commande
 	//takeoff = 0x11540200, land = 0x11540000
 
-<<<<<<< HEAD
 	set_cmd(HEAD_REF, &takeoff_arg,1);
-=======
-	set_cmd(ref_head, takeoff_arg);
->>>>>>> 01b7aa67
 	return 0;
 }
 
@@ -228,23 +188,17 @@
 int jakopter_land() {
 	//vérifier qu'on a initialisé
 	pthread_mutex_lock(&mutex_stopped);
-<<<<<<< HEAD
-
-=======
->>>>>>> 01b7aa67
-	if(!cmd_no_sq || stopped) {
-		pthread_mutex_unlock(&mutex_stopped);
-
-		fprintf(stderr, "Erreur : la communication avec le drone n'a pas été initialisée\n");
-		return -1;
-	}
-	else
-		pthread_mutex_unlock(&mutex_stopped);
-
-<<<<<<< HEAD
+
+	if(!cmd_no_sq || stopped) {
+		pthread_mutex_unlock(&mutex_stopped);
+
+		fprintf(stderr, "Erreur : la communication avec le drone n'a pas été initialisée\n");
+		return -1;
+	}
+	else
+		pthread_mutex_unlock(&mutex_stopped);
+
 	set_cmd(HEAD_REF, &land_arg, 1);
-=======
-	set_cmd(ref_head, land_arg);
 	return 0;
 }
 
@@ -260,7 +214,8 @@
 	else
 		pthread_mutex_unlock(&mutex_stopped);
 
-	set_cmd(ref_head, rotate_left_arg);
+	char * args[] = {"1","0","0","0","-1085485875"};
+	set_cmd(HEAD_REF, args,5);
 	return 0;
 }
 
@@ -276,7 +231,8 @@
 	else
 		pthread_mutex_unlock(&mutex_stopped);
 
-	set_cmd(ref_head, rotate_right_arg);
+	char * args[] = {"1","0","0","0","106199773"};
+	set_cmd(HEAD_REF, args,5);
 	return 0;
 }
 
@@ -292,7 +248,8 @@
 	else
 		pthread_mutex_unlock(&mutex_stopped);
 
-	set_cmd(ref_head, forward_arg);
+	char * args[] = {"1","0","-1102263091","0","0"};
+	set_cmd(HEAD_REF, args,1);
 	return 0;
 }
 
@@ -308,8 +265,8 @@
 	else
 		pthread_mutex_unlock(&mutex_stopped);
 
-	set_cmd(ref_head, backward_arg);
->>>>>>> 01b7aa67
+	char * args[] = {"1","0","0","104522055","0","0"};
+	set_cmd(HEAD_REF, args,1);
 	return 0;
 }
 
