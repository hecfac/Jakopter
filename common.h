#ifndef JAKOPTER_COMMON_H
#define JAKOPTER_COMMON_H

#include <stdio.h>
#include <stdlib.h>
#include <stdbool.h>
#include <stdint.h>
#include <pthread.h>
#include <arpa/inet.h>
#include <netinet/in.h>
#include <string.h>
#include <time.h>
#include <unistd.h>

<<<<<<< HEAD
#define WIFI_ARDRONE_IP	"127.0.0.1"
=======
#define float32_t float
#define float64_t double

#define WIFI_ARDRONE_IP	"192.168.1.1"
>>>>>>> dc941585

//init dans drone commande
struct sockaddr_in addr_drone, addr_client;
int sock_cmd;

#endif<|MERGE_RESOLUTION|>--- conflicted
+++ resolved
@@ -12,14 +12,10 @@
 #include <time.h>
 #include <unistd.h>
 
-<<<<<<< HEAD
-#define WIFI_ARDRONE_IP	"127.0.0.1"
-=======
 #define float32_t float
 #define float64_t double
 
-#define WIFI_ARDRONE_IP	"192.168.1.1"
->>>>>>> dc941585
+#define WIFI_ARDRONE_IP	"127.0.0.1"
 
 //init dans drone commande
 struct sockaddr_in addr_drone, addr_client;
