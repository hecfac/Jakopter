--- conflicted
+++ resolved
@@ -27,11 +27,8 @@
 			pack_size = recv(sock_video, tcp_buf, TCP_VIDEO_BUF_SIZE, 0);
 			if (pack_size < 0)
 				perror("Erreur recv()");
-<<<<<<< HEAD
-			printf("Reçu %u octets de vidéo.\n", (unsigned int)pack_size);
-=======
+
 			printf("Reçu %zd octets de vidéo.\n", pack_size);
->>>>>>> 12892a79
 		}
 		else {
 			printf("Timeout : aucune donnée vidéo reçue. Nouvel essai.\n");
@@ -88,9 +85,5 @@
 	stopped = 1;
 	close(sock_video);
 	lua_pushnumber(L, pthread_join(video_thread, NULL));
-<<<<<<< HEAD
-=======
-
->>>>>>> 12892a79
 	return 1;
 }